--- conflicted
+++ resolved
@@ -122,11 +122,7 @@
 				],
 				"Exclusions": ["name1", "name2"]
 			}
-<<<<<<< HEAD
-
-=======
 			
->>>>>>> a12c7a64
 		Each migration is done sequentially, one not starting until the other
 		is fully completed.  This batch command is similar to many calls of the
 		"migrate" command with "transmit=<versions>" option or "transmit=all" if
