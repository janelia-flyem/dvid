--- conflicted
+++ resolved
@@ -20,7 +20,6 @@
 	// Testing is true if this store is to be used for testing.
 	Testing bool
 
-<<<<<<< HEAD
 	// --- Used for big table
 	//Id of the google cloud's Project where dvid and bigTable's cluster are running
 	Project string
@@ -39,8 +38,6 @@
 
 	// --- Used for big table
 
-=======
 	// Bucket is name of Google Bucket
 	Bucket string
->>>>>>> 39463218
 }