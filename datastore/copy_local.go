--- conflicted
+++ resolved
@@ -891,23 +891,15 @@
 		err = fmt.Errorf("can't make version map with empty uuid list")
 		return
 	}
-<<<<<<< HEAD
 	versionsToStore = make([]dvid.VersionID, len(uuids)+1)
 	versionsToStore[0] = 0
-=======
-	versionsToStore = make([]dvid.VersionID, len(uuids))
->>>>>>> a12c7a64
 	for i, uuid := range uuids {
 		var v dvid.VersionID
 		v, err = VersionFromUUID(uuid)
 		if err != nil {
 			return
 		}
-<<<<<<< HEAD
 		versionsToStore[i+1] = v
-=======
-		versionsToStore[i] = v
->>>>>>> a12c7a64
 	}
 	lastStoredV := versionsToStore[len(versionsToStore)-1]
 	var ancestorVersions []dvid.VersionID
@@ -915,12 +907,8 @@
 		return
 	}
 	numV := len(ancestorVersions)
-<<<<<<< HEAD
 	versionsOnPath = make(map[dvid.VersionID]struct{}, numV+1)
 	versionsOnPath[0] = struct{}{}
-=======
-	versionsOnPath = make(map[dvid.VersionID]struct{}, numV)
->>>>>>> a12c7a64
 
 	lastStoredV++
 	for _, v := range ancestorVersions {
@@ -1063,17 +1051,9 @@
 			}
 			curBytes := uint64(len(kv.V) + len(kv.K))
 			if _, onPath := versionsOnPath[curV]; onPath {
-<<<<<<< HEAD
-				// tk, _ := storage.TKeyFromKey(kv.K)
 				for _, v := range versionsToStore {
 					if curV <= v {
 						kvsToStore[v] = kv
-						// dvid.Infof("adding key %q, value %q, version %d to version %d store\n", string(tk), string(kv.V), curV, v)
-=======
-				for _, v := range versionsToStore {
-					if curV <= v {
-						kvsToStore[v] = kv
->>>>>>> a12c7a64
 						numStoredKV++
 						break
 					}
